# Build tower on all platforms.
#
# Generates both wheels (for PyPI) and archived binaries (for GitHub releases).
#
# Assumed to run as a subworkflow of .github/workflows/release.yml; specifically, as a local
# artifacts job within `cargo-dist`.
#
# Shamelessly lifted from the guys who brought Ruff to the world.
# https://github.com/astral-sh/ruff/
name: "[tower] Build binaries"

on:
  workflow_call:
    inputs:
      plan:
        required: true
        type: string
  pull_request:
    paths:
      # When we change pyproject.toml, we want to ensure that the maturin builds still work.
      - pyproject.toml
      # And when we change this workflow itself...
      - .github/workflows/build-binaries.yml

concurrency:
  group: ${{ github.workflow }}-${{ github.ref }}
  cancel-in-progress: true

env:
  PACKAGE_NAME: tower
  MODULE_NAME: tower
  EXECUTABLE_NAME: tower
  PYTHON_VERSION: "3.13"
  CARGO_INCREMENTAL: 0
  CARGO_NET_RETRY: 10
  CARGO_TERM_COLOR: always
  RUSTUP_MAX_RETRIES: 10

jobs:
  sdist:
    if: ${{ !contains(github.event.pull_request.labels.*.name, 'no-build') }}
    runs-on: ubuntu-latest
    steps:
      - uses: actions/checkout@v4.2.2
        with:
          submodules: recursive
      - uses: actions-rust-lang/setup-rust-toolchain@v1.11.0
      - uses: actions/setup-python@v5.5.0
        with:
          python-version: ${{ env.PYTHON_VERSION }}
      - name: "Build sdist"
        uses: PyO3/maturin-action@v1.49.1
        with:
          command: sdist
          args: --out dist
      - name: "Test sdist"
        run: |
          pip install dist/${{ env.PACKAGE_NAME }}-*.tar.gz --force-reinstall
          ${{ env.EXECUTABLE_NAME }} --help
          python -m ${{ env.MODULE_NAME }} --help
      - name: "Upload sdist"
        uses: actions/upload-artifact@v4.6.2
        with:
          name: wheels-sdist
          path: dist

  macos-x86_64:
    if: ${{ !contains(github.event.pull_request.labels.*.name, 'no-build') }}
    runs-on: macos-14
    steps:
      - uses: actions/checkout@v4.2.2
        with:
          submodules: recursive
      - uses: actions-rust-lang/setup-rust-toolchain@v1.11.0
      - uses: actions/setup-python@v5.5.0
        with:
          python-version: ${{ env.PYTHON_VERSION }}
          architecture: x64
      - name: "Build wheels - x86_64"
        uses: PyO3/maturin-action@v1.49.1
        with:
          target: x86_64
          args: --release --locked --out dist
      - name: "Upload wheels"
        uses: actions/upload-artifact@v4.6.2
        with:
          name: wheels-macos-x86_64
          path: dist

  macos-aarch64:
    if: ${{ !contains(github.event.pull_request.labels.*.name, 'no-build') }}
    runs-on: macos-14
    steps:
      - uses: actions/checkout@v4.2.2
        with:
          submodules: recursive
      - uses: actions-rust-lang/setup-rust-toolchain@v1.11.0
      - uses: actions/setup-python@v5.5.0
        with:
          python-version: ${{ env.PYTHON_VERSION }}
          architecture: arm64
      - name: "Build wheels - aarch64"
        uses: PyO3/maturin-action@v1.49.1
        with:
          target: aarch64
          args: --release --locked --out dist
      - name: "Test wheel - aarch64"
        run: |
          pip install dist/${{ env.PACKAGE_NAME }}-*.whl --force-reinstall
          ${{ env.EXECUTABLE_NAME }} --help
          python -m ${{ env.MODULE_NAME }} --help
      - name: "Upload wheels"
        uses: actions/upload-artifact@v4.6.2
        with:
          name: wheels-aarch64-apple-darwin
          path: dist

  windows:
    if: ${{ !contains(github.event.pull_request.labels.*.name, 'no-build') }}
    runs-on: windows-latest
    strategy:
      matrix:
        platform:
          - target: x86_64-pc-windows-msvc
            arch: x64
          - target: aarch64-pc-windows-msvc
            arch: x64
          # NOTE: Disabling this target due to poor support in PyArrow and
          # friends.
          #- target: i686-pc-windows-msvc
          #  arch: x86
    steps:
      - uses: actions/checkout@v4.2.2
        with:
          submodules: recursive
      - uses: actions-rust-lang/setup-rust-toolchain@v1.11.0
      - uses: actions/setup-python@v5.5.0
        with:
          python-version: ${{ env.PYTHON_VERSION }}
          architecture: ${{ matrix.platform.arch }}
      - name: "Build wheels"
        uses: PyO3/maturin-action@v1.49.1
        with:
          target: ${{ matrix.platform.target }}
          args: --release --locked --out dist
        env:
          # aarch64 build fails, see https://github.com/PyO3/maturin/issues/2110
          XWIN_VERSION: 16
      - name: "Test wheel"
        if: ${{ !startsWith(matrix.platform.target, 'aarch64') }}
        shell: bash
        run: |
          python -m pip install dist/${{ env.PACKAGE_NAME }}-*.whl --force-reinstall
          ${{ env.EXECUTABLE_NAME }} --help
          python -m ${{ env.MODULE_NAME }} --help
      - name: "Upload wheels"
        uses: actions/upload-artifact@v4.6.2
        with:
          name: wheels-${{ matrix.platform.target }}
          path: dist

  linux:
    if: ${{ !contains(github.event.pull_request.labels.*.name, 'no-build') }}
    runs-on: ubuntu-latest
    strategy:
      matrix:
        target:
          - x86_64-unknown-linux-gnu
          - i686-unknown-linux-gnu
    steps:
      - uses: actions/checkout@v4.2.2
        with:
          submodules: recursive
      - uses: actions-rust-lang/setup-rust-toolchain@v1.11.0
      - uses: actions/setup-python@v5.5.0
        with:
          python-version: ${{ env.PYTHON_VERSION }}
          architecture: x64
      - name: "Build wheels"
        uses: PyO3/maturin-action@v1.49.1
        with:
          manylinux: auto
          args: --release --locked --out dist
          before-script-linux: |
            # If we're running on rhel centos, install needed packages.
            if command -v yum &> /dev/null; then
                yum update -y && yum install -y perl-core openssl openssl-devel pkgconfig libatomic

                # If we're running on i686 we need to symlink libatomic
                # in order to build openssl with -latomic flag.
                if [[ ! -d "/usr/lib64" ]]; then
                    sudo ln -s /usr/lib/libatomic.so.1 /usr/lib/libatomic.so
                fi
            else
                # If we're running on debian-based system.
                sudo apt update -y
                sudo apt-get install -y libssl-dev openssl pkg-config
            fi
      - name: "Test wheel"
        if: ${{ startsWith(matrix.target, 'x86_64') }}
        run: |
          pip install dist/${{ env.PACKAGE_NAME }}-*.whl --force-reinstall
          ${{ env.EXECUTABLE_NAME }} --help
          python -m ${{ env.MODULE_NAME }} --help
      - name: "Upload wheels"
        uses: actions/upload-artifact@v4.6.2
        with:
          name: wheels-${{ matrix.target }}
          path: dist

  # NOTE: For the time being, we're disabling the cross-compiled versions of
  # this build. We have to distribute this as source anyway and we've got
  # support for all the major platforms.
  #
  #linux-cross:
  #  if: ${{ !contains(github.event.pull_request.labels.*.name, 'no-build') }}
  #  runs-on: ubuntu-latest
  #  strategy:
  #    matrix:
  #      platform:
  #        - target: aarch64-unknown-linux-gnu
  #          arch: aarch64
  #          # see https://github.com/astral-sh/ruff/issues/3791
  #          # and https://github.com/gnzlbg/jemallocator/issues/170#issuecomment-1503228963
  #          maturin_docker_options: -e JEMALLOC_SYS_WITH_LG_PAGE=16
  #        - target: armv7-unknown-linux-gnueabihf
  #          arch: armv7
  #        - target: arm-unknown-linux-musleabihf
  #          arch: arm
  #        # NOTE: Removing this to eliminate transient release failures.
  #        # - target: powerpc64le-unknown-linux-gnu
  #        #   arch: ppc64le
  #        # - target: powerpc64-unknown-linux-gnu
  #        #   arch: ppc64
  #        # NOTE: Removing this for now, as it's not supported by OpenSSL in
  #        # particular. Probably need a new version?
  #        #- target: s390x-unknown-linux-gnu
  #        #  arch: s390x

<<<<<<< HEAD
    steps:
      - uses: actions/checkout@v4.2.2
        with:
          submodules: recursive
          persist-credentials: false
      - uses: actions-rust-lang/setup-rust-toolchain@v1.11.0
      - uses: actions/setup-python@v5.5.0
        with:
          python-version: ${{ env.PYTHON_VERSION }}
      - name: "Build wheels"
        uses: PyO3/maturin-action@v1.49.1
        with:
          target: ${{ matrix.platform.target }}
          manylinux: auto
          docker-options: ${{ matrix.platform.maturin_docker_options }}
          args: --release --locked --out dist
      - uses: uraimo/run-on-arch-action@v2
        if: ${{ matrix.platform.arch != 'ppc64' && matrix.platform.arch != 'ppc64le'}}
        name: Test wheel
        with:
          arch: ${{ matrix.platform.arch == 'arm' && 'armv6' || matrix.platform.arch }}
          distro: ${{ matrix.platform.arch == 'arm' && 'bullseye' || 'ubuntu22.04' }}
          githubToken: ${{ github.token }}
          install: |
            apt-get update
            apt-get install -y --no-install-recommends python3 python3-pip python3-venv cargo
            pip3 install -U pip
          # Create and use a virtual environment to avoid the externally-managed-environment error
          run: |
            python3 -m venv /tmp/venv
            . /tmp/venv/bin/activate
            pip3 install dist/${{ env.PACKAGE_NAME }}-*.whl --force-reinstall
            ${{ env.EXECUTABLE_NAME }} --help
      - name: "Upload wheels"
        uses: actions/upload-artifact@v4.6.2
        with:
          name: wheels-${{ matrix.platform.target }}
          path: dist

  musllinux:
    if: ${{ !contains(github.event.pull_request.labels.*.name, 'no-build') }}
    runs-on: ubuntu-latest
    strategy:
      matrix:
        target:
          - x86_64-unknown-linux-musl
          - i686-unknown-linux-musl
    steps:
      - uses: actions/checkout@v4.2.2
        with:
          submodules: recursive
      - uses: actions-rust-lang/setup-rust-toolchain@v1.11.0
      - uses: actions/setup-python@v5.5.0
        with:
          python-version: ${{ env.PYTHON_VERSION }}
      - name: "Install OpenSSL"
        run: sudo apt-get update && sudo apt-get install libssl-dev openssl
      - name: "Build wheels"
        uses: PyO3/maturin-action@v1.49.1
        with:
          target: ${{ matrix.target }}
          manylinux: musllinux_1_2
          args: --release --locked --out dist
      - name: "Test wheel"
        if: matrix.target == 'x86_64-unknown-linux-musl'
        uses: addnab/docker-run-action@v3
        with:
          image: alpine:latest
          options: -v ${{ github.workspace }}:/io -w /io
          run: |
            apk add python3 py3-pip rust
            python -m venv .venv
            .venv/bin/pip3 install dist/${{ env.PACKAGE_NAME }}-*.whl --force-reinstall
            .venv/bin/${{ env.EXECUTABLE_NAME }} --help
      - name: "Upload wheels"
        uses: actions/upload-artifact@v4.6.2
        with:
          name: wheels-${{ matrix.target }}
          path: dist
=======
  #  steps:
  #    - uses: actions/checkout@v4
  #      with:
  #        submodules: recursive
  #        persist-credentials: false
  #    - uses: actions-rust-lang/setup-rust-toolchain@v1
  #    - uses: actions/setup-python@v5
  #      with:
  #        python-version: ${{ env.PYTHON_VERSION }}
  #    - name: "Build wheels"
  #      uses: PyO3/maturin-action@v1
  #      with:
  #        target: ${{ matrix.platform.target }}
  #        manylinux: auto
  #        docker-options: ${{ matrix.platform.maturin_docker_options }}
  #        args: --release --locked --out dist
  #    - uses: uraimo/run-on-arch-action@v2
  #      if: ${{ matrix.platform.arch != 'ppc64' && matrix.platform.arch != 'ppc64le'}}
  #      name: Test wheel
  #      with:
  #        arch: ${{ matrix.platform.arch == 'arm' && 'armv6' || matrix.platform.arch }}
  #        distro: ${{ matrix.platform.arch == 'arm' && 'bullseye' || 'ubuntu20.04' }}
  #        githubToken: ${{ github.token }}
  #        install: |
  #          apt-get update
  #          apt-get install -y --no-install-recommends python3 python3-pip curl libatomic1 build-essential
  #          pip3 install -U pip
  #          curl https://sh.rustup.rs -sSf | sh -s -- -y
  #        run: |
  #          export PATH="$HOME/.cargo/bin:$PATH"
  #          pip3 install dist/${{ env.PACKAGE_NAME }}-*.whl --force-reinstall
  #          ${{ env.EXECUTABLE_NAME }} --help
  #    - name: "Upload wheels"
  #      uses: actions/upload-artifact@v4
  #      with:
  #        name: wheels-${{ matrix.platform.target }}
  #        path: dist

  #musllinux:
  #  if: ${{ !contains(github.event.pull_request.labels.*.name, 'no-build') }}
  #  runs-on: ubuntu-latest
  #  strategy:
  #    matrix:
  #      target:
  #        - x86_64-unknown-linux-musl
  #        - i686-unknown-linux-musl
  #  steps:
  #    - uses: actions/checkout@v4
  #      with:
  #        submodules: recursive
  #    - uses: actions-rust-lang/setup-rust-toolchain@v1
  #    - uses: actions/setup-python@v5
  #      with:
  #        python-version: ${{ env.PYTHON_VERSION }}
  #    - name: "Install OpenSSL"
  #      run: sudo apt-get update && sudo apt-get install libssl-dev openssl
  #    - name: "Build wheels"
  #      uses: PyO3/maturin-action@v1
  #      with:
  #        target: ${{ matrix.target }}
  #        manylinux: musllinux_1_2
  #        args: --release --locked --out dist
  #    - name: "Test wheel"
  #      if: matrix.target == 'x86_64-unknown-linux-musl'
  #      uses: addnab/docker-run-action@v3
  #      with:
  #        image: alpine:latest
  #        options: -v ${{ github.workspace }}:/io -w /io
  #        run: |
  #          apk add python3 py3-pip curl alpine-sdk
  #          curl https://sh.rustup.rs -sSf | sh -s -- -y
  #          export PATH="$HOME/.cargo/bin:$PATH"
  #          python -m venv .venv
  #          .venv/bin/pip3 install dist/${{ env.PACKAGE_NAME }}-*.whl --force-reinstall
  #          .venv/bin/${{ env.EXECUTABLE_NAME }} --help
  #    - name: "Upload wheels"
  #      uses: actions/upload-artifact@v4
  #      with:
  #        name: wheels-${{ matrix.target }}
  #        path: dist
>>>>>>> 9f77b8d4

  #musllinux-cross:
  #  if: ${{ !contains(github.event.pull_request.labels.*.name, 'no-build') }}
  #  runs-on: ubuntu-latest
  #  strategy:
  #    matrix:
  #      platform:
  #        - target: aarch64-unknown-linux-musl
  #          arch: aarch64
  #        # NOTE: This isn't currently supported by the Rust toolchain, so we can't use it here.
  #        #- target: armv7-unknown-linux-musleabihf
  #        #  arch: armv7

<<<<<<< HEAD
    steps:
      - uses: actions/checkout@v4.2.2
        with:
          submodules: recursive
      - uses: actions-rust-lang/setup-rust-toolchain@v1.11.0
      - uses: actions/setup-python@v5.5.0
        with:
          python-version: ${{ env.PYTHON_VERSION }}
      - name: "Build wheels"
        uses: PyO3/maturin-action@v1.49.1
        with:
          target: ${{ matrix.platform.target }}
          manylinux: musllinux_1_2
          args: --release --locked --out dist
          docker-options: ${{ matrix.platform.maturin_docker_options }}
      - uses: uraimo/run-on-arch-action@v2
        name: Test wheel
        with:
          arch: ${{ matrix.platform.arch }}
          distro: alpine_latest
          githubToken: ${{ github.token }}
          install: |
            apk add python3 py3-pip rust
          run: |
            python -m venv .venv
            .venv/bin/pip3 install dist/${{ env.PACKAGE_NAME }}-*.whl --force-reinstall
            .venv/bin/${{ env.EXECUTABLE_NAME }} --help
      - name: "Upload wheels"
        uses: actions/upload-artifact@v4.6.2
        with:
          name: wheels-${{ matrix.platform.target }}
          path: dist
=======
  #  steps:
  #    - uses: actions/checkout@v4
  #      with:
  #        submodules: recursive
  #    - uses: actions-rust-lang/setup-rust-toolchain@v1
  #    - uses: actions/setup-python@v5
  #      with:
  #        python-version: ${{ env.PYTHON_VERSION }}
  #    - name: "Build wheels"
  #      uses: PyO3/maturin-action@v1
  #      with:
  #        target: ${{ matrix.platform.target }}
  #        manylinux: musllinux_1_2
  #        args: --release --locked --out dist
  #        docker-options: ${{ matrix.platform.maturin_docker_options }}
  #    - uses: uraimo/run-on-arch-action@v2
  #      name: Test wheel
  #      with:
  #        arch: ${{ matrix.platform.arch }}
  #        distro: alpine_latest
  #        githubToken: ${{ github.token }}
  #        install: |
  #          apk add python3 py3-pip curl alpine-sdk
  #          curl https://sh.rustup.rs -sSf | sh -s -- -y
  #        run: |
  #          export PATH="$HOME/.cargo/bin:$PATH"
  #          python -m venv .venv
  #          .venv/bin/pip3 install dist/${{ env.PACKAGE_NAME }}-*.whl --force-reinstall
  #          .venv/bin/${{ env.EXECUTABLE_NAME }} --help
  #    - name: "Upload wheels"
  #      uses: actions/upload-artifact@v4
  #      with:
  #        name: wheels-${{ matrix.platform.target }}
  #        path: dist
>>>>>>> 9f77b8d4
<|MERGE_RESOLUTION|>--- conflicted
+++ resolved
@@ -237,7 +237,6 @@
   #        #- target: s390x-unknown-linux-gnu
   #        #  arch: s390x
 
-<<<<<<< HEAD
     steps:
       - uses: actions/checkout@v4.2.2
         with:
@@ -317,88 +316,6 @@
         with:
           name: wheels-${{ matrix.target }}
           path: dist
-=======
-  #  steps:
-  #    - uses: actions/checkout@v4
-  #      with:
-  #        submodules: recursive
-  #        persist-credentials: false
-  #    - uses: actions-rust-lang/setup-rust-toolchain@v1
-  #    - uses: actions/setup-python@v5
-  #      with:
-  #        python-version: ${{ env.PYTHON_VERSION }}
-  #    - name: "Build wheels"
-  #      uses: PyO3/maturin-action@v1
-  #      with:
-  #        target: ${{ matrix.platform.target }}
-  #        manylinux: auto
-  #        docker-options: ${{ matrix.platform.maturin_docker_options }}
-  #        args: --release --locked --out dist
-  #    - uses: uraimo/run-on-arch-action@v2
-  #      if: ${{ matrix.platform.arch != 'ppc64' && matrix.platform.arch != 'ppc64le'}}
-  #      name: Test wheel
-  #      with:
-  #        arch: ${{ matrix.platform.arch == 'arm' && 'armv6' || matrix.platform.arch }}
-  #        distro: ${{ matrix.platform.arch == 'arm' && 'bullseye' || 'ubuntu20.04' }}
-  #        githubToken: ${{ github.token }}
-  #        install: |
-  #          apt-get update
-  #          apt-get install -y --no-install-recommends python3 python3-pip curl libatomic1 build-essential
-  #          pip3 install -U pip
-  #          curl https://sh.rustup.rs -sSf | sh -s -- -y
-  #        run: |
-  #          export PATH="$HOME/.cargo/bin:$PATH"
-  #          pip3 install dist/${{ env.PACKAGE_NAME }}-*.whl --force-reinstall
-  #          ${{ env.EXECUTABLE_NAME }} --help
-  #    - name: "Upload wheels"
-  #      uses: actions/upload-artifact@v4
-  #      with:
-  #        name: wheels-${{ matrix.platform.target }}
-  #        path: dist
-
-  #musllinux:
-  #  if: ${{ !contains(github.event.pull_request.labels.*.name, 'no-build') }}
-  #  runs-on: ubuntu-latest
-  #  strategy:
-  #    matrix:
-  #      target:
-  #        - x86_64-unknown-linux-musl
-  #        - i686-unknown-linux-musl
-  #  steps:
-  #    - uses: actions/checkout@v4
-  #      with:
-  #        submodules: recursive
-  #    - uses: actions-rust-lang/setup-rust-toolchain@v1
-  #    - uses: actions/setup-python@v5
-  #      with:
-  #        python-version: ${{ env.PYTHON_VERSION }}
-  #    - name: "Install OpenSSL"
-  #      run: sudo apt-get update && sudo apt-get install libssl-dev openssl
-  #    - name: "Build wheels"
-  #      uses: PyO3/maturin-action@v1
-  #      with:
-  #        target: ${{ matrix.target }}
-  #        manylinux: musllinux_1_2
-  #        args: --release --locked --out dist
-  #    - name: "Test wheel"
-  #      if: matrix.target == 'x86_64-unknown-linux-musl'
-  #      uses: addnab/docker-run-action@v3
-  #      with:
-  #        image: alpine:latest
-  #        options: -v ${{ github.workspace }}:/io -w /io
-  #        run: |
-  #          apk add python3 py3-pip curl alpine-sdk
-  #          curl https://sh.rustup.rs -sSf | sh -s -- -y
-  #          export PATH="$HOME/.cargo/bin:$PATH"
-  #          python -m venv .venv
-  #          .venv/bin/pip3 install dist/${{ env.PACKAGE_NAME }}-*.whl --force-reinstall
-  #          .venv/bin/${{ env.EXECUTABLE_NAME }} --help
-  #    - name: "Upload wheels"
-  #      uses: actions/upload-artifact@v4
-  #      with:
-  #        name: wheels-${{ matrix.target }}
-  #        path: dist
->>>>>>> 9f77b8d4
 
   #musllinux-cross:
   #  if: ${{ !contains(github.event.pull_request.labels.*.name, 'no-build') }}
@@ -412,7 +329,6 @@
   #        #- target: armv7-unknown-linux-musleabihf
   #        #  arch: armv7
 
-<<<<<<< HEAD
     steps:
       - uses: actions/checkout@v4.2.2
         with:
@@ -444,40 +360,4 @@
         uses: actions/upload-artifact@v4.6.2
         with:
           name: wheels-${{ matrix.platform.target }}
-          path: dist
-=======
-  #  steps:
-  #    - uses: actions/checkout@v4
-  #      with:
-  #        submodules: recursive
-  #    - uses: actions-rust-lang/setup-rust-toolchain@v1
-  #    - uses: actions/setup-python@v5
-  #      with:
-  #        python-version: ${{ env.PYTHON_VERSION }}
-  #    - name: "Build wheels"
-  #      uses: PyO3/maturin-action@v1
-  #      with:
-  #        target: ${{ matrix.platform.target }}
-  #        manylinux: musllinux_1_2
-  #        args: --release --locked --out dist
-  #        docker-options: ${{ matrix.platform.maturin_docker_options }}
-  #    - uses: uraimo/run-on-arch-action@v2
-  #      name: Test wheel
-  #      with:
-  #        arch: ${{ matrix.platform.arch }}
-  #        distro: alpine_latest
-  #        githubToken: ${{ github.token }}
-  #        install: |
-  #          apk add python3 py3-pip curl alpine-sdk
-  #          curl https://sh.rustup.rs -sSf | sh -s -- -y
-  #        run: |
-  #          export PATH="$HOME/.cargo/bin:$PATH"
-  #          python -m venv .venv
-  #          .venv/bin/pip3 install dist/${{ env.PACKAGE_NAME }}-*.whl --force-reinstall
-  #          .venv/bin/${{ env.EXECUTABLE_NAME }} --help
-  #    - name: "Upload wheels"
-  #      uses: actions/upload-artifact@v4
-  #      with:
-  #        name: wheels-${{ matrix.platform.target }}
-  #        path: dist
->>>>>>> 9f77b8d4
+          path: dist
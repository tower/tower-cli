[build-system]
requires = ["maturin>=1.0,<2.0"]
build-backend = "maturin"

[project]
name = "tower"
version = "0.3.22"


description = "Tower CLI and runtime environment for Tower."
authors = [{ name = "Tower Computing Inc.", email = "brad@tower.dev" }]
readme = "README.md"
requires-python = ">=3.9"
license = { file = "LICENSE" }
keywords = [
  "automation",
  "flake8",
  "pycodestyle",
  "pyflakes",
  "pylint",
  "clippy",
]
classifiers = [
  "Development Status :: 5 - Production/Stable",
  "Environment :: Console",
  "Intended Audience :: Developers",
  "License :: OSI Approved :: MIT License",
  "Operating System :: OS Independent",
  "Programming Language :: Python",
  "Programming Language :: Python :: 3.9",
  "Programming Language :: Python :: 3.10",
  "Programming Language :: Python :: 3.11",
  "Programming Language :: Python :: 3.12",
  "Programming Language :: Python :: 3.13",
  "Programming Language :: Python :: 3 :: Only",
  "Programming Language :: Rust",
  "Topic :: Software Development :: Libraries :: Python Modules",
  "Topic :: Software Development :: Quality Assurance",
]
dependencies = [
  "attrs==24.2.0",
  "httpx==0.28.1",
  "python-dateutil==2.9.0.post0",
]

[project.optional-dependencies]
ai = ["huggingface-hub==0.30.2", "ollama==0.4.7"]
iceberg = ["polars==1.27.1", "pyarrow==19.0.1", "pyiceberg==0.9.0"]
all = ["tower[ai,iceberg]"]

[tool.maturin]
bindings = "bin"
manifest-path = "crates/tower/Cargo.toml"
module-name = "tower"
python-source = "src"
strip = true
exclude = []
include = ["rust-toolchain.toml"]

[tool.uv.sources]
tower = { workspace = true }

[dependency-groups]
dev = [
<<<<<<< HEAD
  "openapi-python-client>=0.12.1",
  "pytest>=8.3.5",
  "pytest-httpx>=0.35.0",
  "pytest-env>=1.1.3",
  "pyiceberg[sql-sqlite]>=0.9.0",
=======
  "openapi-python-client==0.24.3",
  "pytest==8.3.5",
  "pytest-httpx==0.35.0",
  "pyiceberg[sql-sqlite]==0.9.0",
>>>>>>> 92e19241
]<|MERGE_RESOLUTION|>--- conflicted
+++ resolved
@@ -62,16 +62,9 @@
 
 [dependency-groups]
 dev = [
-<<<<<<< HEAD
-  "openapi-python-client>=0.12.1",
-  "pytest>=8.3.5",
-  "pytest-httpx>=0.35.0",
-  "pytest-env>=1.1.3",
-  "pyiceberg[sql-sqlite]>=0.9.0",
-=======
   "openapi-python-client==0.24.3",
   "pytest==8.3.5",
   "pytest-httpx==0.35.0",
+  "pytest-env>=1.1.3",
   "pyiceberg[sql-sqlite]==0.9.0",
->>>>>>> 92e19241
 ]
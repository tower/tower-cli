--- conflicted
+++ resolved
@@ -4,14 +4,7 @@
 
 [workspace.package]
 edition = "2021"
-<<<<<<< HEAD
 version = "0.3.16"
-=======
-version = "0.3.15"
->>>>>>> ab7e8aa1
-
-
-
 description = "Tower is the best way to host Python data apps in production"
 rust-version = "1.77"
 authors = ["Brad Heller <brad@tower.dev>"]

--- conflicted
+++ resolved
@@ -1,11 +1,14 @@
 use serde::{Deserialize, Serialize};
 use tower_api::apis::configuration::Configuration;
+use tower_api::apis::configuration::Configuration;
+use url::Url;
 use url::Url;
 
 mod error;
 mod session;
 mod towerfile;
 
+pub use session::{default_tower_url, Session, Team, Token, User};
 pub use session::{default_tower_url, Session, Team, Token, User};
 
 pub use error::Error;
@@ -17,6 +20,8 @@
     pub tower_url: Url,
     #[serde(skip_serializing, skip_deserializing)]
     pub api_configuration: Option<Configuration>,
+    #[serde(skip_serializing, skip_deserializing)]
+    pub api_configuration: Option<Configuration>,
 }
 
 impl Config {
@@ -24,6 +29,7 @@
         Self {
             debug: false,
             tower_url: default_tower_url(),
+            api_configuration: None,
             api_configuration: None,
         }
     }
@@ -39,6 +45,7 @@
         Self {
             debug,
             tower_url,
+            api_configuration: None,
             api_configuration: None,
         }
     }
@@ -83,7 +90,6 @@
     }
 
     /// Gets the currently active team from the session
-<<<<<<< HEAD
     /// Returns None if there's no session
     pub fn get_active_team(&self) -> Result<Option<Team>, Error> {
         // Get the session, return None if no session exists
@@ -116,30 +122,13 @@
         Ok(session.teams)
     }
 
-=======
-    /// Returns None if there's no session or no active team
-    pub fn get_active_team(&self) -> Result<Option<Team>, Error> {
-        // Get the session
-        let session = Session::from_config_dir()?;
-        
-        // Return the active team
-        Ok(session.get_active_team().cloned())
-    }
-    
->>>>>>> 52ce8296
     /// Gets the JWT token for the active team
     /// Returns None if there's no session or no active team
     pub fn get_active_team_token(&self) -> Result<Option<String>, Error> {
         // Get the session
         let session = Session::from_config_dir()?;
-<<<<<<< HEAD
 
         // Return the active team's JWT token
         Ok(session.active_team.map(|team| team.token.jwt.clone()))
-=======
-        
-        // Return the active team's JWT token
-        Ok(session.get_active_team().map(|team| team.token.jwt.clone()))
->>>>>>> 52ce8296
     }
 }
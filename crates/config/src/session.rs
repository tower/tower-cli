use serde::{Deserialize, Serialize};
use std::fs;
use std::path::PathBuf;
use url::Url;

use crate::error::Error;

const DEFAULT_TOWER_URL: &str = "https://api.tower.dev";

pub fn default_tower_url() -> Url {
    Url::parse(DEFAULT_TOWER_URL).unwrap()
}

<<<<<<< HEAD
#[derive(Clone, Serialize, Deserialize, Debug)]
=======
#[derive(Clone, Serialize, Deserialize)]
>>>>>>> 52ce8296
pub struct User {
    pub email: String,
    pub created_at: String,
}

#[derive(Clone, Serialize, Deserialize, Debug)]
pub struct Token {
    pub jwt: String,
}

<<<<<<< HEAD
#[derive(Clone, Serialize, Deserialize, Debug)]
=======
#[derive(Clone, Serialize, Deserialize)]
>>>>>>> 52ce8296
pub struct Team {
    pub slug: String,
    pub name: String,
    pub token: Token,
    pub team_type: String,
}

#[derive(Clone, Serialize, Deserialize, Debug)]
pub struct Session {
    // tower_url is the URL of the Tower API that this session was created with. This is useful
    // when the user is using multiple Tower instances. We don't want people to modify these on
    // their own, really.
    #[serde(default = "default_tower_url")]
    pub tower_url: Url,

    pub user: User,
    pub token: Token,

    // The currently active team
    pub active_team: Option<Team>,

    // List of teams the user belongs to
    #[serde(default)]
    pub teams: Vec<Team>,
}

fn find_or_create_config_dir() -> Result<PathBuf, Error> {
    let home = dirs::home_dir().ok_or(Error::NoHomeDir)?;
    let config_dir = home.join(".config").join("tower");

    // if this does exist, but it's a file, let's clean up. this will upgrade legacy users.
    if config_dir.is_file() {
        fs::remove_file(&config_dir)?;
    }

    if !config_dir.exists() {
        fs::create_dir_all(&config_dir)?;
    }

    Ok(config_dir)
}

impl Session {
    pub fn new(user: User, token: Token, teams: Vec<Team>) -> Self {
        Self {
            tower_url: default_tower_url(),
            user,
            token,
            active_team: None,
            teams,
        }
    }

    pub fn from_config_dir() -> Result<Self, Error> {
        let config_dir = find_or_create_config_dir()?;
        let session_file = config_dir.join("session.json");

        if !session_file.exists() {
            return Err(Error::NoSession);
        }

        let session = fs::read_to_string(session_file)?;
        let session: Session = serde_json::from_str(&session)?;

        Ok(session)
    }

    pub fn save(&self) -> Result<(), Error> {
        let config_dir = find_or_create_config_dir()?;
        let session_file = config_dir.join("session.json");

        let session = serde_json::to_string(self)?;

        fs::write(session_file, session)?;

        Ok(())
    }

    /// Sets the active team based on a JWT token
    /// Returns true if a matching team was found and set as active, false otherwise
    pub fn set_active_team_by_jwt(&mut self, jwt: &str) -> bool {
        // Find the team with the matching JWT
        if let Some(team) = self.teams.iter().find(|team| team.token.jwt == jwt) {
            self.active_team = Some(team.clone());
            true
        } else {
            false
        }
    }
<<<<<<< HEAD
=======

    /// Gets the currently active team
    /// Returns the active team if it exists, or the default team if no active team is found
    pub fn get_active_team(&self) -> Option<&Team> {
        // First check if we have an active team set
        if let Some(active_team) = &self.active_team {
            // If we do, return it
            return Some(active_team);
        }

        // If no active team is set, return the personal team
        self.teams.iter().find(|team| team.team_type == "personal")
    }
>>>>>>> 52ce8296
}<|MERGE_RESOLUTION|>--- conflicted
+++ resolved
@@ -11,11 +11,7 @@
     Url::parse(DEFAULT_TOWER_URL).unwrap()
 }
 
-<<<<<<< HEAD
 #[derive(Clone, Serialize, Deserialize, Debug)]
-=======
-#[derive(Clone, Serialize, Deserialize)]
->>>>>>> 52ce8296
 pub struct User {
     pub email: String,
     pub created_at: String,
@@ -26,11 +22,7 @@
     pub jwt: String,
 }
 
-<<<<<<< HEAD
 #[derive(Clone, Serialize, Deserialize, Debug)]
-=======
-#[derive(Clone, Serialize, Deserialize)]
->>>>>>> 52ce8296
 pub struct Team {
     pub slug: String,
     pub name: String,
@@ -48,6 +40,13 @@
 
     pub user: User,
     pub token: Token,
+
+    // The currently active team
+    pub active_team: Option<Team>,
+
+    // List of teams the user belongs to
+    #[serde(default)]
+    pub teams: Vec<Team>,
 
     // The currently active team
     pub active_team: Option<Team>,
@@ -75,10 +74,13 @@
 
 impl Session {
     pub fn new(user: User, token: Token, teams: Vec<Team>) -> Self {
+    pub fn new(user: User, token: Token, teams: Vec<Team>) -> Self {
         Self {
             tower_url: default_tower_url(),
             user,
             token,
+            active_team: None,
+            teams,
             active_team: None,
             teams,
         }
@@ -120,20 +122,4 @@
             false
         }
     }
-<<<<<<< HEAD
-=======
-
-    /// Gets the currently active team
-    /// Returns the active team if it exists, or the default team if no active team is found
-    pub fn get_active_team(&self) -> Option<&Team> {
-        // First check if we have an active team set
-        if let Some(active_team) = &self.active_team {
-            // If we do, return it
-            return Some(active_team);
-        }
-
-        // If no active team is set, return the personal team
-        self.teams.iter().find(|team| team.team_type == "personal")
-    }
->>>>>>> 52ce8296
 }
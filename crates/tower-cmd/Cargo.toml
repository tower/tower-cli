--- conflicted
+++ resolved
@@ -4,6 +4,7 @@
 edition = "2021"
 
 [dependencies]
+anyhow = { workspace = true }
 anyhow = { workspace = true }
 chrono = { workspace = true }
 clap = { workspace = true }
@@ -12,15 +13,13 @@
 config = { workspace = true }
 crypto = { workspace = true }
 http = { workspace = true }
+http = { workspace = true }
 indicatif = { workspace = true }
 log = { workspace = true }
 open = { workspace = true }
 promptly = { workspace = true }
 rpassword = { workspace = true }
-<<<<<<< HEAD
 rsa = { workspace = true }
-=======
->>>>>>> 52ce8296
 serde = { workspace = true }
 serde_json = { workspace = true }
 simple_logger = { workspace = true }
@@ -34,4 +33,8 @@
 reqwest = { workspace = true }
 futures-util = { workspace = true }
 tokio-util = { workspace = true }
+bytes = { workspace = true }
+reqwest = { workspace = true }
+futures-util = { workspace = true }
+tokio-util = { workspace = true }
 bytes = { workspace = true }
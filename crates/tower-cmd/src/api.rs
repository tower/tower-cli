use config::Config;
use futures_util::StreamExt;
use http::StatusCode;
use reqwest_eventsource::{Event, EventSource};
use std::collections::HashMap;
use tokio::sync::mpsc;
use tower_api::apis::configuration;
<<<<<<< HEAD
use tower_api::apis::Error;
use tower_api::apis::ResponseContent;
use tower_telemetry::debug;
=======
use futures_util::StreamExt;
use tower_api::models::RunParameter;
>>>>>>> d3ed67ed

/// Helper trait to extract the successful response data from API responses
pub trait ResponseEntity {
    /// The type of data contained in the successful response
    type Data;

    /// Extract the data from the response, returning None if it's not the expected type
    fn extract_data(self) -> Option<Self::Data>;
}

pub async fn describe_app(
    config: &Config,
    name: &str,
) -> Result<
    tower_api::models::DescribeAppResponse,
    Error<tower_api::apis::default_api::DescribeAppError>,
> {
    let api_config = &config.into();

    let params = tower_api::apis::default_api::DescribeAppParams {
        name: name.to_string(),
        runs: None,
        start_at: None,
        end_at: None,
        timezone: None,
    };

    unwrap_api_response(tower_api::apis::default_api::describe_app(
        api_config, params,
    ))
    .await
}

pub async fn list_apps(
    config: &Config,
) -> Result<tower_api::models::ListAppsResponse, Error<tower_api::apis::default_api::ListAppsError>>
{
    let api_config = &config.into();

    let params = tower_api::apis::default_api::ListAppsParams {
        query: None,
        page: None,
        page_size: None,
        num_runs: Some(0),
        sort: None,
        filter: None,
        environment: None,
    };

    unwrap_api_response(tower_api::apis::default_api::list_apps(api_config, params)).await
}

pub async fn create_app(
    config: &Config,
    name: &str,
    description: &str,
) -> Result<tower_api::models::CreateAppResponse, Error<tower_api::apis::default_api::CreateAppError>>
{
    let api_config = &config.into();

    let params = tower_api::apis::default_api::CreateAppParams {
        create_app_params: tower_api::models::CreateAppParams {
            schema: None,
            name: name.to_string(),
            short_description: Some(description.to_string()),
            slug: None,
            is_externally_accessible: None,
        },
    };

    unwrap_api_response(tower_api::apis::default_api::create_app(api_config, params)).await
}

pub async fn delete_app(
    config: &Config,
    name: &str,
) -> Result<tower_api::models::DeleteAppResponse, Error<tower_api::apis::default_api::DeleteAppError>>
{
    let api_config = &config.into();

    let params = tower_api::apis::default_api::DeleteAppParams {
        name: name.to_string(),
    };

    unwrap_api_response(tower_api::apis::default_api::delete_app(api_config, params)).await
}

pub async fn describe_run(
    config: &Config,
    app_name: &str,
    seq: i64,
) -> Result<
    tower_api::models::DescribeRunResponse,
    Error<tower_api::apis::default_api::DescribeRunError>,
> {
    let api_config = &config.into();

    let params = tower_api::apis::default_api::DescribeRunParams {
        name: app_name.to_string(),
        seq,
    };

    unwrap_api_response(tower_api::apis::default_api::describe_run(
        api_config, params,
    ))
    .await
}

pub async fn describe_run_logs(
    config: &Config,
    name: &str,
    seq: i64,
) -> Result<
    tower_api::models::DescribeRunLogsResponse,
    Error<tower_api::apis::default_api::DescribeRunLogsError>,
> {
    let api_config = &config.into();

    let params = tower_api::apis::default_api::DescribeRunLogsParams {
        name: name.to_string(),
        seq,
    };

    unwrap_api_response(tower_api::apis::default_api::describe_run_logs(
        api_config, params,
    ))
    .await
}

pub async fn run_app(
    config: &Config,
    name: &str,
    env: &str,
    params: HashMap<String, String>,
) -> Result<tower_api::models::RunAppResponse, Error<tower_api::apis::default_api::RunAppError>> {
    let api_config = &config.into();

    let params = tower_api::apis::default_api::RunAppParams {
        name: name.to_string(),
        run_app_params: tower_api::models::RunAppParams {
            schema: None,
            environment: env.to_string(),
            parameters: params,
            parent_run_id: None,
        },
    };

    unwrap_api_response(tower_api::apis::default_api::run_app(api_config, params)).await
}

pub async fn export_secrets(
    config: &Config,
    env: &str,
    all: bool,
    public_key: rsa::RsaPublicKey,
) -> Result<
    tower_api::models::ExportSecretsResponse,
    Error<tower_api::apis::default_api::ExportSecretsError>,
> {
    let api_config = &config.into();

    let params = tower_api::apis::default_api::ExportSecretsParams {
        export_secrets_params: tower_api::models::ExportSecretsParams {
            schema: None,
            all,
            public_key: crypto::serialize_public_key(public_key),
            environment: env.to_string(),
            page: 1,
            page_size: 100,
        },
    };

    unwrap_api_response(tower_api::apis::default_api::export_secrets(
        api_config, params,
    ))
    .await
}

pub async fn export_catalogs(
    config: &Config,
    env: &str,
    all: bool,
    public_key: rsa::RsaPublicKey,
) -> Result<
    tower_api::models::ExportCatalogsResponse,
    Error<tower_api::apis::default_api::ExportCatalogsError>,
> {
    let api_config = &config.into();

    let params = tower_api::apis::default_api::ExportCatalogsParams {
        export_catalogs_params: tower_api::models::ExportCatalogsParams {
            schema: None,
            all,
            public_key: crypto::serialize_public_key(public_key),
            environment: env.to_string(),
            page: 1,
            page_size: 100,
        },
    };

    unwrap_api_response(tower_api::apis::default_api::export_catalogs(
        api_config, params,
    ))
    .await
}

pub async fn list_secrets(
    config: &Config,
    env: &str,
    all: bool,
) -> Result<
    tower_api::models::ListSecretsResponse,
    Error<tower_api::apis::default_api::ListSecretsError>,
> {
    let api_config = &config.into();

    let params = tower_api::apis::default_api::ListSecretsParams {
        environment: Some(env.to_string()),
        all: Some(all),
        page: None,
        page_size: None,
    };

    unwrap_api_response(tower_api::apis::default_api::list_secrets(
        api_config, params,
    ))
    .await
}

pub async fn create_secret(
    config: &Config,
    name: &str,
    env: &str,
    encrypted_value: &str,
    preview: &str,
) -> Result<
    tower_api::models::CreateSecretResponse,
    Error<tower_api::apis::default_api::CreateSecretError>,
> {
    let api_config = &config.into();

    let params = tower_api::apis::default_api::CreateSecretParams {
        create_secret_params: tower_api::models::CreateSecretParams {
            name: name.to_string(),
            environment: env.to_string(),
            encrypted_value: encrypted_value.to_string(),
            preview: preview.to_string(),
            schema: None,
        },
    };

    unwrap_api_response(tower_api::apis::default_api::create_secret(
        api_config, params,
    ))
    .await
}

pub async fn describe_secrets_key(
    config: &Config,
) -> Result<
    tower_api::models::DescribeSecretsKeyResponse,
    Error<tower_api::apis::default_api::DescribeSecretsKeyError>,
> {
    let api_config = &config.into();

    let params = tower_api::apis::default_api::DescribeSecretsKeyParams { format: None };

    unwrap_api_response(tower_api::apis::default_api::describe_secrets_key(
        api_config, params,
    ))
    .await
}

pub async fn delete_secret(
    config: &Config,
    name: &str,
    env: &str,
) -> Result<
    tower_api::models::DeleteSecretResponse,
    Error<tower_api::apis::default_api::DeleteSecretError>,
> {
    let api_config = &config.into();

    let params = tower_api::apis::default_api::DeleteSecretParams {
        name: name.to_string(),
        environment: Some(env.to_string()),
    };

    unwrap_api_response(tower_api::apis::default_api::delete_secret(
        api_config, params,
    ))
    .await
}

pub async fn create_device_login_ticket(
    config: &Config,
) -> Result<
    tower_api::models::CreateDeviceLoginTicketResponse,
    Error<tower_api::apis::default_api::CreateDeviceLoginTicketError>,
> {
    let api_config = &config.into();
    unwrap_api_response(tower_api::apis::default_api::create_device_login_ticket(
        api_config,
    ))
    .await
}

pub async fn describe_device_login_session(
    config: &Config,
    device_code: &str,
) -> Result<
    tower_api::models::DescribeDeviceLoginSessionResponse,
    Error<tower_api::apis::default_api::DescribeDeviceLoginSessionError>,
> {
    let api_config = &config.into();

    let params = tower_api::apis::default_api::DescribeDeviceLoginSessionParams {
        device_code: device_code.to_string(),
    };

    unwrap_api_response(tower_api::apis::default_api::describe_device_login_session(
        api_config, params,
    ))
    .await
}

pub async fn refresh_session(
    config: &Config,
) -> Result<
    tower_api::models::RefreshSessionResponse,
    Error<tower_api::apis::default_api::RefreshSessionError>,
> {
    let api_config = &config.into();

    let params = tower_api::apis::default_api::RefreshSessionParams {
        refresh_session_params: tower_api::models::RefreshSessionParams::new(),
    };

    unwrap_api_response(tower_api::apis::default_api::refresh_session(
        api_config, params,
    ))
    .await
}

pub enum LogStreamEvent {
    EventLog(tower_api::models::RunLogLine),
    EventWarning(tower_api::models::EventWarning),
}

#[derive(Debug)]
pub enum LogStreamError {
    Reqwest(reqwest::Error),
    Unknown,
}

impl From<reqwest_eventsource::CannotCloneRequestError> for LogStreamError {
    fn from(err: reqwest_eventsource::CannotCloneRequestError) -> Self {
        debug!("Failed to clone request {:?}", err);
        LogStreamError::Unknown
    }
}

async fn drain_run_logs_stream(mut source: EventSource, tx: mpsc::Sender<LogStreamEvent>) {
    while let Some(event) = source.next().await {
        match event {
            Ok(reqwest_eventsource::Event::Open) => {
                panic!("Received unexpected open event in log stream. This shouldn't happen.");
            }
            Ok(Event::Message(message)) => {
                match message.event.as_str() {
                    "log" => {
                        let event_log = serde_json::from_str(&message.data);

                        match event_log {
                            Ok(event) => {
                                tx.send(LogStreamEvent::EventLog(event)).await.ok();
                            }
                            Err(err) => {
                                debug!(
                                    "Failed to parse log message: {}. Error: {}",
                                    message.data, err
                                );
                            }
                        };
                    }
                    "warning" => {
                        let event_warning = serde_json::from_str(&message.data);
                        if let Ok(event) = event_warning {
                            tx.send(LogStreamEvent::EventWarning(event)).await.ok();
                        } else {
                            debug!("Failed to parse warning message: {:?}", message.data);
                        }
                    }
                    _ => {
                        debug!("Unknown or unsupported log message: {:?}", message);
                    }
                };
            }
            Err(err) => {
                debug!("Error in log stream: {}", err);
                break; // Exit on error
            }
        }
    }
}

pub async fn stream_run_logs(
    config: &Config,
    app_name: &str,
    seq: i64,
) -> Result<mpsc::Receiver<LogStreamEvent>, LogStreamError> {
    let api_config: configuration::Configuration = config.into();

    // These represent the messages that we'll stream to the client.
    let (tx, rx) = mpsc::channel(1);

    // This code is copied from tower-api. Since that code is generated, there's not really a good
    // way to share this code between here and the rest of the app.
    let name = tower_api::apis::urlencode(app_name);
    let uri = format!(
        "{}/apps/{name}/runs/{seq}/logs/stream",
        api_config.base_path,
        name = name,
        seq = seq
    );
    let mut builder = api_config.client.request(reqwest::Method::GET, &uri);

    if let Some(ref user_agent) = api_config.user_agent {
        builder = builder.header(reqwest::header::USER_AGENT, user_agent.clone());
    }

    if let Some(ref token) = api_config.bearer_access_token {
        builder = builder.bearer_auth(token.to_owned());
    };

    // Now let's try to open the event source with the server.
    let mut source = EventSource::new(builder)?;

    if let Some(event) = source.next().await {
        match event {
            Ok(Event::Open) => {
                tokio::spawn(drain_run_logs_stream(source, tx));
                Ok(rx)
            }
            Ok(Event::Message(message)) => {
                // This is a bug in the program and should never happen.
                panic!(
                    "Received message when expected an open event. Message: {:?}",
                    message
                );
            }
            Err(err) => match err {
                reqwest_eventsource::Error::Transport(e) => Err(LogStreamError::Reqwest(e)),
                reqwest_eventsource::Error::StreamEnded => {
                    drop(tx);
                    Ok(rx)
                }
                _ => Err(LogStreamError::Unknown),
            },
        }
    } else {
        // If we didn't get an event, we can't stream logs.
        Err(LogStreamError::Unknown)
    }
}

/// Helper function to handle Tower API responses and extract the relevant data
async fn unwrap_api_response<T, F, V>(api_call: F) -> Result<T::Data, Error<V>>
where
    F: std::future::Future<Output = Result<ResponseContent<T>, Error<V>>>,
    T: ResponseEntity,
{
    match api_call.await {
        Ok(response) => {
            debug!("tower trace ID: {}", response.tower_trace_id);
            debug!("Response from server: {}", response.content);

            if let Some(entity) = response.entity {
                if let Some(data) = entity.extract_data() {
                    Ok(data)
                } else {
                    let err = Error::ResponseError(
                        tower_api::apis::ResponseContent {
                            tower_trace_id: "".to_string(),
                            status: StatusCode::NO_CONTENT,
                            content: "Received a response from the server that the CLI wasn't able to understand".to_string(),
                            entity: None,
                        },
                    );
                    Err(err)
                }
            } else {
                let err = Error::ResponseError(tower_api::apis::ResponseContent {
                    tower_trace_id: "".to_string(),
                    status: StatusCode::NO_CONTENT,
                    content: "Empty response from server".to_string(),
                    entity: None,
                });
                Err(err)
            }
        }
        Err(err) => Err(err),
    }
}

// Implement ResponseEntity for the specific API response types
impl ResponseEntity for tower_api::apis::default_api::ListSecretsSuccess {
    type Data = tower_api::models::ListSecretsResponse;

    fn extract_data(self) -> Option<Self::Data> {
        match self {
            Self::Status200(data) => Some(data),
            Self::UnknownValue(_) => None,
        }
    }
}

impl ResponseEntity for tower_api::apis::default_api::ExportSecretsSuccess {
    type Data = tower_api::models::ExportSecretsResponse;

    fn extract_data(self) -> Option<Self::Data> {
        match self {
            Self::Status200(data) => Some(data),
            Self::UnknownValue(_) => None,
        }
    }
}

impl ResponseEntity for tower_api::apis::default_api::ExportCatalogsSuccess {
    type Data = tower_api::models::ExportCatalogsResponse;

    fn extract_data(self) -> Option<Self::Data> {
        match self {
            Self::Status200(data) => Some(data),
            Self::UnknownValue(_) => None,
        }
    }
}

impl ResponseEntity for tower_api::apis::default_api::CreateSecretSuccess {
    type Data = tower_api::models::CreateSecretResponse;

    fn extract_data(self) -> Option<Self::Data> {
        match self {
            Self::Status201(data) => Some(data),
            Self::UnknownValue(_) => None,
        }
    }
}

impl ResponseEntity for tower_api::apis::default_api::DescribeSecretsKeySuccess {
    type Data = tower_api::models::DescribeSecretsKeyResponse;

    fn extract_data(self) -> Option<Self::Data> {
        match self {
            Self::Status200(data) => Some(data),
            Self::UnknownValue(_) => None,
        }
    }
}

impl ResponseEntity for tower_api::apis::default_api::ListAppsSuccess {
    type Data = tower_api::models::ListAppsResponse;

    fn extract_data(self) -> Option<Self::Data> {
        match self {
            Self::Status200(data) => Some(data),
            Self::UnknownValue(data) => match serde_json::from_value(data) {
                Ok(obj) => Some(obj),
                Err(err) => {
                    debug!("Failed to deserialize ListAppsResponse from value: {}", err);
                    None
                }
            },
        }
    }
}

impl ResponseEntity for tower_api::apis::default_api::DescribeAppSuccess {
    type Data = tower_api::models::DescribeAppResponse;

    fn extract_data(self) -> Option<Self::Data> {
        match self {
            Self::Status200(data) => Some(data),
            Self::UnknownValue(_) => None,
        }
    }
}

impl ResponseEntity for tower_api::apis::default_api::RunAppSuccess {
    type Data = tower_api::models::RunAppResponse;

    fn extract_data(self) -> Option<Self::Data> {
        match self {
            Self::Status201(data) => Some(data),
            Self::UnknownValue(_) => None,
        }
    }
}

impl ResponseEntity for tower_api::apis::default_api::DeleteAppSuccess {
    type Data = tower_api::models::DeleteAppResponse;

    fn extract_data(self) -> Option<Self::Data> {
        match self {
            Self::Status200(res) => Some(res),
            Self::UnknownValue(_) => None,
        }
    }
}

impl ResponseEntity for tower_api::apis::default_api::DeleteSecretSuccess {
    type Data = tower_api::models::DeleteSecretResponse;

    fn extract_data(self) -> Option<Self::Data> {
        match self {
            Self::Status200(res) => Some(res),
            Self::UnknownValue(_) => None,
        }
    }
}

impl ResponseEntity for tower_api::apis::default_api::DescribeRunLogsSuccess {
    type Data = tower_api::models::DescribeRunLogsResponse;

    fn extract_data(self) -> Option<Self::Data> {
        match self {
            Self::Status200(resp) => Some(resp),
            Self::UnknownValue(_) => None,
        }
    }
}

impl ResponseEntity for tower_api::apis::default_api::CreateAppSuccess {
    type Data = tower_api::models::CreateAppResponse;

    fn extract_data(self) -> Option<Self::Data> {
        match self {
            Self::Status201(resp) => Some(resp),
            Self::UnknownValue(_) => None,
        }
    }
}

impl ResponseEntity for tower_api::apis::default_api::CreateDeviceLoginTicketSuccess {
    type Data = tower_api::models::CreateDeviceLoginTicketResponse;

    fn extract_data(self) -> Option<Self::Data> {
        match self {
            Self::Status200(resp) => Some(resp),
            Self::UnknownValue(_) => None,
        }
    }
}

impl ResponseEntity for tower_api::apis::default_api::DescribeDeviceLoginSessionSuccess {
    type Data = tower_api::models::DescribeDeviceLoginSessionResponse;

    fn extract_data(self) -> Option<Self::Data> {
        match self {
            Self::Status200(resp) => Some(resp),
            Self::UnknownValue(_) => None,
        }
    }
}

impl ResponseEntity for tower_api::apis::default_api::RefreshSessionSuccess {
    type Data = tower_api::models::RefreshSessionResponse;

    fn extract_data(self) -> Option<Self::Data> {
        match self {
            Self::Status200(resp) => Some(resp),
            Self::UnknownValue(_) => None,
        }
    }
}

impl ResponseEntity for tower_api::apis::default_api::DescribeSessionSuccess {
    type Data = tower_api::models::DescribeSessionResponse;

    fn extract_data(self) -> Option<Self::Data> {
        match self {
            Self::Status200(resp) => Some(resp),
            Self::UnknownValue(_) => None,
        }
    }
}

impl ResponseEntity for tower_api::apis::default_api::DescribeRunSuccess {
    type Data = tower_api::models::DescribeRunResponse;

    fn extract_data(self) -> Option<Self::Data> {
        match self {
            Self::Status200(resp) => Some(resp),
            Self::UnknownValue(_) => None,
        }
    }
}

<<<<<<< HEAD
pub async fn list_environments(
    config: &Config,
) -> Result<
    tower_api::models::ListEnvironmentsResponse,
    Error<tower_api::apis::default_api::ListEnvironmentsError>,
> {
    let api_config = &config.into();
    unwrap_api_response(tower_api::apis::default_api::list_environments(api_config)).await
}

pub async fn create_environment(
    config: &Config,
    name: &str,
) -> Result<
    tower_api::models::CreateEnvironmentResponse,
    Error<tower_api::apis::default_api::CreateEnvironmentError>,
> {
    let api_config = &config.into();

    let params = tower_api::apis::default_api::CreateEnvironmentParams {
        create_environment_params: tower_api::models::CreateEnvironmentParams {
            schema: None,
            name: name.to_string(),
        },
    };

    unwrap_api_response(tower_api::apis::default_api::create_environment(
        api_config, params,
    ))
    .await
}

impl ResponseEntity for tower_api::apis::default_api::ListEnvironmentsSuccess {
    type Data = tower_api::models::ListEnvironmentsResponse;
=======
pub async fn list_schedules(config: &Config, _app_name: Option<&str>, _environment: Option<&str>) -> Result<tower_api::models::ListSchedulesResponse, Error<tower_api::apis::default_api::ListSchedulesError>> {
    let api_config = &config.into();

    let params = tower_api::apis::default_api::ListSchedulesParams {
        page: None,
        page_size: None,
    };

    unwrap_api_response(tower_api::apis::default_api::list_schedules(api_config, params)).await
}

pub async fn create_schedule(
    config: &Config,
    app_name: &str,
    environment: &str,
    cron: &str,
    parameters: Option<HashMap<String, String>>,
) -> Result<tower_api::models::CreateScheduleResponse, Error<tower_api::apis::default_api::CreateScheduleError>> {
    let api_config = &config.into();

    let run_parameters = parameters.map(|params| {
        params
            .into_iter()
            .map(|(key, value)| RunParameter { name: key, value })
            .collect()
    });

    let params = tower_api::apis::default_api::CreateScheduleParams {
        create_schedule_params: tower_api::models::CreateScheduleParams {
            schema: None,
            app_name: app_name.to_string(),
            cron: cron.to_string(),
            environment: Some(environment.to_string()),
            app_version: None,
            parameters: run_parameters,
            status: None,
        },
    };

    unwrap_api_response(tower_api::apis::default_api::create_schedule(api_config, params)).await
}

pub async fn update_schedule(
    config: &Config,
    schedule_id: &str,
    cron: Option<&String>,
    parameters: Option<HashMap<String, String>>,
) -> Result<tower_api::models::UpdateScheduleResponse, Error<tower_api::apis::default_api::UpdateScheduleError>> {
    let api_config = &config.into();

    let run_parameters = parameters.map(|params| {
        params
            .into_iter()
            .map(|(key, value)| RunParameter { name: key, value })
            .collect()
    });

    let params = tower_api::apis::default_api::UpdateScheduleParams {
        id: schedule_id.to_string(),
        update_schedule_params: tower_api::models::UpdateScheduleParams {
            schema: None,
            cron: cron.map(|s| s.clone()),
            environment: None,
            app_version: None,
            parameters: run_parameters,
            status: None,
        },
    };

    unwrap_api_response(tower_api::apis::default_api::update_schedule(api_config, params)).await
}

pub async fn delete_schedule(config: &Config, schedule_id: &str) -> Result<tower_api::models::DeleteScheduleResponse, Error<tower_api::apis::default_api::DeleteScheduleError>> {
    let api_config = &config.into();

    let params = tower_api::apis::default_api::DeleteScheduleParams {
        delete_schedule_params: tower_api::models::DeleteScheduleParams {
            schema: None,
            ids: vec![schedule_id.to_string()],
        },
    };

    unwrap_api_response(tower_api::apis::default_api::delete_schedule(api_config, params)).await
}

impl ResponseEntity for tower_api::apis::default_api::ListSchedulesSuccess {
    type Data = tower_api::models::ListSchedulesResponse;
>>>>>>> d3ed67ed

    fn extract_data(self) -> Option<Self::Data> {
        match self {
            Self::Status200(data) => Some(data),
            Self::UnknownValue(_) => None,
        }
    }
}

<<<<<<< HEAD
impl ResponseEntity for tower_api::apis::default_api::CreateEnvironmentSuccess {
    type Data = tower_api::models::CreateEnvironmentResponse;
=======
impl ResponseEntity for tower_api::apis::default_api::CreateScheduleSuccess {
    type Data = tower_api::models::CreateScheduleResponse;
>>>>>>> d3ed67ed

    fn extract_data(self) -> Option<Self::Data> {
        match self {
            Self::Status201(data) => Some(data),
            Self::UnknownValue(_) => None,
        }
    }
<<<<<<< HEAD
=======
}

impl ResponseEntity for tower_api::apis::default_api::UpdateScheduleSuccess {
    type Data = tower_api::models::UpdateScheduleResponse;

    fn extract_data(self) -> Option<Self::Data> {
        match self {
            Self::Status200(data) => Some(data),
            Self::UnknownValue(_) => None,
        }
    }
}

impl ResponseEntity for tower_api::apis::default_api::DeleteScheduleSuccess {
    type Data = tower_api::models::DeleteScheduleResponse;

    fn extract_data(self) -> Option<Self::Data> {
        match self {
            Self::Status200(data) => Some(data),
            Self::UnknownValue(_) => None,
        }
    }
>>>>>>> d3ed67ed
}<|MERGE_RESOLUTION|>--- conflicted
+++ resolved
@@ -5,14 +5,10 @@
 use std::collections::HashMap;
 use tokio::sync::mpsc;
 use tower_api::apis::configuration;
-<<<<<<< HEAD
 use tower_api::apis::Error;
 use tower_api::apis::ResponseContent;
 use tower_telemetry::debug;
-=======
-use futures_util::StreamExt;
 use tower_api::models::RunParameter;
->>>>>>> d3ed67ed
 
 /// Helper trait to extract the successful response data from API responses
 pub trait ResponseEntity {
@@ -712,7 +708,18 @@
     }
 }
 
-<<<<<<< HEAD
+impl ResponseEntity for tower_api::apis::default_api::ListEnvironmentsSuccess {
+    type Data = tower_api::models::ListEnvironmentsResponse;
+
+    fn extract_data(self) -> Option<Self::Data> {
+        match self {
+            Self::Status200(resp) => Some(resp),
+            Self::UnknownValue(_) => None,
+        }
+    }
+}
+
+
 pub async fn list_environments(
     config: &Config,
 ) -> Result<
@@ -745,9 +752,6 @@
     .await
 }
 
-impl ResponseEntity for tower_api::apis::default_api::ListEnvironmentsSuccess {
-    type Data = tower_api::models::ListEnvironmentsResponse;
-=======
 pub async fn list_schedules(config: &Config, _app_name: Option<&str>, _environment: Option<&str>) -> Result<tower_api::models::ListSchedulesResponse, Error<tower_api::apis::default_api::ListSchedulesError>> {
     let api_config = &config.into();
 
@@ -835,7 +839,6 @@
 
 impl ResponseEntity for tower_api::apis::default_api::ListSchedulesSuccess {
     type Data = tower_api::models::ListSchedulesResponse;
->>>>>>> d3ed67ed
 
     fn extract_data(self) -> Option<Self::Data> {
         match self {
@@ -845,13 +848,19 @@
     }
 }
 
-<<<<<<< HEAD
 impl ResponseEntity for tower_api::apis::default_api::CreateEnvironmentSuccess {
     type Data = tower_api::models::CreateEnvironmentResponse;
-=======
+
+    fn extract_data(self) -> Option<Self::Data> {
+        match self {
+            Self::Status201(data) => Some(data),
+            Self::UnknownValue(_) => None,
+        }
+    }
+}
+
 impl ResponseEntity for tower_api::apis::default_api::CreateScheduleSuccess {
     type Data = tower_api::models::CreateScheduleResponse;
->>>>>>> d3ed67ed
 
     fn extract_data(self) -> Option<Self::Data> {
         match self {
@@ -859,8 +868,6 @@
             Self::UnknownValue(_) => None,
         }
     }
-<<<<<<< HEAD
-=======
 }
 
 impl ResponseEntity for tower_api::apis::default_api::UpdateScheduleSuccess {
@@ -883,5 +890,4 @@
             Self::UnknownValue(_) => None,
         }
     }
->>>>>>> d3ed67ed
 }
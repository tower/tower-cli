--- conflicted
+++ resolved
@@ -7,10 +7,6 @@
 use tower_api::apis::configuration;
 use tower_api::apis::Error;
 use tower_api::apis::ResponseContent;
-<<<<<<< HEAD
-use tower_telemetry::debug;
-=======
->>>>>>> 46e9328f
 use tower_api::models::RunParameter;
 use tower_telemetry::debug;
 
@@ -712,7 +708,6 @@
     }
 }
 
-<<<<<<< HEAD
 impl ResponseEntity for tower_api::apis::default_api::ListEnvironmentsSuccess {
     type Data = tower_api::models::ListEnvironmentsResponse;
 
@@ -757,8 +752,6 @@
     .await
 }
 
-pub async fn list_schedules(config: &Config, _app_name: Option<&str>, _environment: Option<&str>) -> Result<tower_api::models::ListSchedulesResponse, Error<tower_api::apis::default_api::ListSchedulesError>> {
-=======
 pub async fn list_schedules(
     config: &Config,
     _app_name: Option<&str>,
@@ -767,7 +760,6 @@
     tower_api::models::ListSchedulesResponse,
     Error<tower_api::apis::default_api::ListSchedulesError>,
 > {
->>>>>>> 46e9328f
     let api_config = &config.into();
 
     let params = tower_api::apis::default_api::ListSchedulesParams {

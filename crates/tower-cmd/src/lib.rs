use clap::{value_parser, Arg, Command};
use config::{Config, Session};

pub mod api;
mod apps;
mod deploy;
mod environments;
pub mod error;
pub mod output;
mod run;
mod schedules;
mod secrets;
mod session;
mod teams;
mod util;
mod version;

pub use error::Error;

pub struct App {
    session: Option<Session>,
    cmd: Command,
}

impl App {
    pub fn new() -> Self {
        let cmd = root_cmd();

        // In certain scenarios, we want to load a session from a JWT token supplied as an
        // environment variable. This is for programmatic use cases where we want to test the CLI
        // in automated environments, for instance.
        let session = if let Ok(token) = std::env::var("TOWER_JWT") {
            Session::from_jwt(&token).ok()
        } else {
            Session::from_config_dir().ok()
        };

        Self { cmd, session }
    }

    async fn check_latest_version() -> Option<String> {
        if tower_version::should_check_latest_version().await {
            let res = tower_version::check_latest_version().await;
            res.unwrap_or(None)
        } else {
            None
        }
    }

    pub async fn run(self) {
        let mut cmd_clone = self.cmd.clone();
        let matches = self.cmd.get_matches();

        let config = Config::from_arg_matches(&matches);

        let sessionized_config = if let Some(session) = self.session {
            config.clone().with_session(session)
        } else {
            config.clone()
        };

        if config.debug {
            // Set log level to "DEBUG"
            tower_telemetry::enable_logging(
                tower_telemetry::LogLevel::Debug,
                tower_telemetry::LogFormat::Plain,
                tower_telemetry::LogDestination::Stdout,
            );
        } else {
            tower_telemetry::enable_logging(
                tower_telemetry::LogLevel::Warn,
                tower_telemetry::LogFormat::Plain,
                tower_telemetry::LogDestination::Stdout,
            );
        }

        // Check for newer version only if we successfully get a latest version
        if let Some(latest) = Self::check_latest_version().await {
            let current = tower_version::current_version();

            if current != latest {
                output::write_update_message(&latest, &current);
            }
        }

        // If no subcommand was provided, show help and exit
        if matches.subcommand().is_none() {
            cmd_clone.print_help().unwrap();
            std::process::exit(2);
        }

        match matches.subcommand() {
            Some(("login", _)) => session::do_login(config).await,
            Some(("version", _)) => version::do_version().await,
            Some(("apps", sub_matches)) => {
                let apps_command = sub_matches.subcommand();

                match apps_command {
                    Some(("list", _)) => apps::do_list_apps(sessionized_config).await,
                    Some(("create", args)) => apps::do_create(sessionized_config, args).await,
                    Some(("show", args)) => apps::do_show(sessionized_config, args).await,
                    Some(("logs", args)) => apps::do_logs(sessionized_config, args).await,
                    Some(("delete", args)) => apps::do_delete(sessionized_config, args).await,
                    _ => {
                        apps::apps_cmd().print_help().unwrap();
                        std::process::exit(2);
                    }
                }
            }
            Some(("secrets", sub_matches)) => {
                let secrets_command = sub_matches.subcommand();

                match secrets_command {
                    Some(("list", args)) => secrets::do_list(sessionized_config, args).await,
                    Some(("create", args)) => secrets::do_create(sessionized_config, args).await,
                    Some(("delete", args)) => secrets::do_delete(sessionized_config, args).await,
                    _ => {
                        secrets::secrets_cmd().print_help().unwrap();
                        std::process::exit(2);
                    }
                }
            }
<<<<<<< HEAD
            Some(("environments", sub_matches)) => {
                let environments_command = sub_matches.subcommand();

                match environments_command {
                    Some(("list", _)) => environments::do_list(sessionized_config).await,
                    Some(("create", args)) => {
                        environments::do_create(sessionized_config, args).await
                    }
                    _ => {
                        environments::environments_cmd().print_help().unwrap();
=======
            Some(("schedules", sub_matches)) => {
                let schedules_command = sub_matches.subcommand();

                match schedules_command {
                    Some(("list", args)) => schedules::do_list(sessionized_config, args).await,
                    Some(("create", args)) => schedules::do_create(sessionized_config, args).await,
                    Some(("update", args)) => schedules::do_update(sessionized_config, args).await,
                    Some(("delete", args)) => schedules::do_delete(sessionized_config, args).await,
                    _ => {
                        schedules::schedules_cmd().print_help().unwrap();
>>>>>>> d3ed67ed
                        std::process::exit(2);
                    }
                }
            }
            Some(("deploy", args)) => deploy::do_deploy(sessionized_config, args).await,
            Some(("run", args)) => run::do_run(sessionized_config, args, args.subcommand()).await,
            Some(("teams", sub_matches)) => {
                let teams_command = sub_matches.subcommand();

                match teams_command {
                    Some(("list", _)) => teams::do_list(sessionized_config).await,
                    Some(("switch", args)) => teams::do_switch(sessionized_config, args).await,
                    _ => {
                        teams::teams_cmd().print_help().unwrap();
                        std::process::exit(2);
                    }
                }
            }
            _ => {
                cmd_clone.print_help().unwrap();
                std::process::exit(2);
            }
        }
    }
}

fn root_cmd() -> Command {
    Command::new("tower")
        .about("Tower is a compute platform for modern data projects")
        .arg(
            Arg::new("debug")
                .short('d')
                .long("debug")
                .hide(true)
                .action(clap::ArgAction::SetTrue),
        )
        .arg(
            Arg::new("tower_url")
                .short('u')
                .long("tower-url")
                .hide(true)
                .value_parser(value_parser!(String))
                .action(clap::ArgAction::Set),
        )
        .subcommand_required(false)
        .arg_required_else_help(false)
        .subcommand(session::login_cmd())
        .subcommand(apps::apps_cmd())
        .subcommand(schedules::schedules_cmd())
        .subcommand(secrets::secrets_cmd())
        .subcommand(environments::environments_cmd())
        .subcommand(deploy::deploy_cmd())
        .subcommand(run::run_cmd())
        .subcommand(version::version_cmd())
        .subcommand(teams::teams_cmd())
}<|MERGE_RESOLUTION|>--- conflicted
+++ resolved
@@ -120,7 +120,6 @@
                     }
                 }
             }
-<<<<<<< HEAD
             Some(("environments", sub_matches)) => {
                 let environments_command = sub_matches.subcommand();
 
@@ -131,7 +130,9 @@
                     }
                     _ => {
                         environments::environments_cmd().print_help().unwrap();
-=======
+                    }
+                }
+            }
             Some(("schedules", sub_matches)) => {
                 let schedules_command = sub_matches.subcommand();
 
@@ -142,7 +143,6 @@
                     Some(("delete", args)) => schedules::do_delete(sessionized_config, args).await,
                     _ => {
                         schedules::schedules_cmd().print_help().unwrap();
->>>>>>> d3ed67ed
                         std::process::exit(2);
                     }
                 }
